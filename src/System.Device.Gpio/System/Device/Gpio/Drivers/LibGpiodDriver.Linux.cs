﻿// Licensed to the .NET Foundation under one or more agreements.
// The .NET Foundation licenses this file to you under the MIT license.
// See the LICENSE file in the project root for more information

using System.Collections.Generic;
using System.Threading;
using System.Runtime.InteropServices;
using System.Collections.Concurrent;

namespace System.Device.Gpio.Drivers
{
    public class LibGpiodDriver : UnixDriver
    {
        private SafeChipHandle _chip;

        private Dictionary<int, SafeLineHandle> _pinNumberToSafeLineHandle;

        private ConcurrentDictionary<int, LibGpiodDriverEventHandler> _pinNumberToEventHandler = new ConcurrentDictionary<int, LibGpiodDriverEventHandler>();

        protected internal override int PinCount => Interop.libgpiod.gpiod_chip_num_lines(_chip);

<<<<<<< HEAD
        private enum RequestFlag : ulong {
            GPIOD_LINE_REQUEST_FLAG_OPEN_DRAIN = (1UL << 0),
            GPIOD_LINE_REQUEST_FLAG_OPEN_SOURCE = (1UL << 1),
            GPIOD_LINE_REQUEST_FLAG_ACTIVE_LOW = (1UL << 2),
            GPIOD_LINE_REQUEST_FLAG_BIAS_DISABLE = (1UL << 3),
            GPIOD_LINE_REQUEST_FLAG_BIAS_PULL_DOWN = (1UL << 4),
            GPIOD_LINE_REQUEST_FLAG_BIAS_PULL_UP = (1UL << 5)
        };
=======
        private static string s_consumerName = System.Diagnostics.Process.GetCurrentProcess().ProcessName;
>>>>>>> 8dfaf33b

        public LibGpiodDriver(int gpioChip = 0)
        {
            try
            {
                _chip = Interop.libgpiod.gpiod_chip_open_by_number(gpioChip);
                if (_chip == null)
                {
                    throw ExceptionHelper.GetIOException(ExceptionResource.NoChipFound, Marshal.GetLastWin32Error());
                }

                _pinNumberToSafeLineHandle = new Dictionary<int, SafeLineHandle>(PinCount);
            }
            catch (DllNotFoundException)
            {
                throw ExceptionHelper.GetPlatformNotSupportedException(ExceptionResource.LibGpiodNotInstalled);
            }
        }

        protected internal override void AddCallbackForPinValueChangedEvent(int pinNumber, PinEventTypes eventTypes, PinChangeEventHandler callback)
        {
            if ((eventTypes & PinEventTypes.Rising) != 0 || (eventTypes & PinEventTypes.Falling) != 0)
            {
                LibGpiodDriverEventHandler eventHandler = _pinNumberToEventHandler.GetOrAdd(pinNumber, PopulateEventHandler);

                if ((eventTypes & PinEventTypes.Rising) != 0)
                {
                    eventHandler.ValueRising += callback;
                }

                if ((eventTypes & PinEventTypes.Falling) != 0)
                {
                    eventHandler.ValueFalling += callback;
                }
            }
            else
            {
                throw ExceptionHelper.GetArgumentException(ExceptionResource.InvalidEventType);
            }
        }

        private LibGpiodDriverEventHandler PopulateEventHandler(int pinNumber)
        {
            if (_pinNumberToSafeLineHandle.TryGetValue(pinNumber, out SafeLineHandle pinHandle))
            {
                if (!Interop.libgpiod.gpiod_line_is_free(pinHandle))
                {
                    pinHandle.Dispose();
                    pinHandle = Interop.libgpiod.gpiod_chip_get_line(_chip, pinNumber);
                    _pinNumberToSafeLineHandle[pinNumber] = pinHandle;
                }
            }

            return new LibGpiodDriverEventHandler(pinNumber, pinHandle);
        }

        protected internal override void ClosePin(int pinNumber)
        {
            if (_pinNumberToSafeLineHandle.TryGetValue(pinNumber, out SafeLineHandle pinHandle) && !IsListeningEvent(pinNumber))
            {
                pinHandle?.Dispose();
                _pinNumberToSafeLineHandle.Remove(pinNumber);
            }
        }

        private bool IsListeningEvent(int pinNumber)
        {
            return _pinNumberToEventHandler.ContainsKey(pinNumber);
        }

        protected internal override int ConvertPinNumberToLogicalNumberingScheme(int pinNumber) =>
            throw ExceptionHelper.GetPlatformNotSupportedException(ExceptionResource.ConvertPinNumberingSchemaError);

        protected internal override PinMode GetPinMode(int pinNumber)
        {
            if (!_pinNumberToSafeLineHandle.TryGetValue(pinNumber, out SafeLineHandle pinHandle))
            {
                throw ExceptionHelper.GetInvalidOperationException(ExceptionResource.PinNotOpenedError, pin: pinNumber);
            }

            return pinHandle.PinMode;
        }

        protected internal override bool IsPinModeSupported(int pinNumber, PinMode mode)
        {
            switch (mode)
            {
                case PinMode.Input:
                    return true;
                case PinMode.InputPullDown:
                case PinMode.InputPullUp:
                    // for use the bias flags we need libgpiod version 1.5 or later
                    IntPtr libgpiodVersionPtr = Interop.libgpiod.gpiod_version_string();
                    string libgpiodVersionMatch = Marshal.PtrToStringAnsi(libgpiodVersionPtr);
                    Version libgpiodVersion = new Version(libgpiodVersionMatch);
                    bool isLibgpiod1dot5 = (libgpiodVersion.Major >= 1 && libgpiodVersion.Minor >= 5);

                    // for use the bias flags we need Kernel version 5.5 or later
                    string[] linuxVersionMatch = RuntimeInformation.OSDescription.Replace("Linux ", "").Split('.');
                    Version linuxVersion = new Version();
                    bool isKernelLinux5dot5 = false;

                    if (linuxVersionMatch.Length > 1)
                    {
                        linuxVersion = new Version($"{linuxVersionMatch[0]}.{linuxVersionMatch[1]}");
                        isKernelLinux5dot5 = (linuxVersion.Major >= 5 && libgpiodVersion.Minor >= 5);
                    }

                    // check if we have the correct versions
                    if (isKernelLinux5dot5 && isLibgpiod1dot5)
                        return true;
                    else
                        Console.Error.WriteLine($"Using Kernel v{linuxVersion} but v5.5 or later is required.\n" +
                                                $"Using libgpiod v{libgpiodVersion} but v1.5 or later is required.");

                    return false;
                case PinMode.Output:
                    return true;
                default:
                    return false;
            }
        }

        protected internal override void OpenPin(int pinNumber)
        {
            SafeLineHandle pinHandle = Interop.libgpiod.gpiod_chip_get_line(_chip, pinNumber);
            if (pinHandle == null)
            {
                throw ExceptionHelper.GetIOException(ExceptionResource.OpenPinError, Marshal.GetLastWin32Error());
            }

            _pinNumberToSafeLineHandle.Add(pinNumber, pinHandle);
        }

        protected internal override PinValue Read(int pinNumber)
        {
            if (_pinNumberToSafeLineHandle.TryGetValue(pinNumber, out SafeLineHandle pinHandle))
            {
                int result = Interop.libgpiod.gpiod_line_get_value(pinHandle);
                if (result == -1)
                {
                    throw ExceptionHelper.GetIOException(ExceptionResource.ReadPinError, Marshal.GetLastWin32Error(), pinNumber);
                }

                return result;
            }

            throw ExceptionHelper.GetInvalidOperationException(ExceptionResource.PinNotOpenedError, pin: pinNumber);
        }

        protected internal override void RemoveCallbackForPinValueChangedEvent(int pinNumber, PinChangeEventHandler callback)
        {
            if (_pinNumberToEventHandler.TryGetValue(pinNumber, out LibGpiodDriverEventHandler eventHandler))
            {
                eventHandler.ValueFalling -= callback;
                eventHandler.ValueRising -= callback;
                if (eventHandler.IsCallbackListEmpty())
                {
                    _pinNumberToEventHandler.TryRemove(pinNumber, out eventHandler);
                    eventHandler.Dispose();
                }
            }
            else
            {
                throw ExceptionHelper.GetInvalidOperationException(ExceptionResource.NotListeningForEventError);
            }
        }

        protected internal override void SetPinMode(int pinNumber, PinMode mode)
        {
            int requestResult = -1;
            if (_pinNumberToSafeLineHandle.TryGetValue(pinNumber, out SafeLineHandle pinHandle))
            {
<<<<<<< HEAD
                int flags;
                string consumer = pinNumber.ToString();

                switch (mode)
                {
                    case PinMode.Input:
                        requestResult = Interop.libgpiod.gpiod_line_request_input(pinHandle, consumer);
                        break;
                    case PinMode.InputPullDown:
                        flags = (int) RequestFlag.GPIOD_LINE_REQUEST_FLAG_BIAS_PULL_DOWN;
                        requestResult = Interop.libgpiod.gpiod_line_request_input_flags(pinHandle, consumer, flags);
                        break;
                    case PinMode.InputPullUp:
                        flags = (int) RequestFlag.GPIOD_LINE_REQUEST_FLAG_BIAS_PULL_UP;
                        requestResult = Interop.libgpiod.gpiod_line_request_input_flags(pinHandle, consumer, flags);
                        break;
                    case PinMode.Output:
                        requestResult = Interop.libgpiod.gpiod_line_request_output(pinHandle, consumer);
                        break;
=======
                if (mode == PinMode.Input)
                {
                    requestResult = Interop.libgpiod.gpiod_line_request_input(pinHandle, s_consumerName);
                }
                else
                {
                    requestResult = Interop.libgpiod.gpiod_line_request_output(pinHandle, s_consumerName);
>>>>>>> 8dfaf33b
                }

                pinHandle.PinMode = mode;
            }

            if (requestResult == -1)
            {
                throw ExceptionHelper.GetIOException(ExceptionResource.SetPinModeError, Marshal.GetLastWin32Error(), pinNumber);
            }
        }

        protected internal override WaitForEventResult WaitForEvent(int pinNumber, PinEventTypes eventTypes, CancellationToken cancellationToken)
        {
            if ((eventTypes & PinEventTypes.Rising) != 0 || (eventTypes & PinEventTypes.Falling) != 0)
            {
                LibGpiodDriverEventHandler eventHandler = _pinNumberToEventHandler.GetOrAdd(pinNumber, PopulateEventHandler);

                if ((eventTypes & PinEventTypes.Rising) != 0)
                {
                    eventHandler.ValueRising += Callback;
                }

                if ((eventTypes & PinEventTypes.Falling) != 0)
                {
                    eventHandler.ValueFalling += Callback;
                }

                bool eventOccurred = false;
                void Callback(object o, PinValueChangedEventArgs e)
                {
                    eventOccurred = true;
                }

                WaitForEventResult(cancellationToken, eventHandler.CancellationTokenSource.Token, ref eventOccurred);
                RemoveCallbackForPinValueChangedEvent(pinNumber, Callback);

                return new WaitForEventResult
                {
                    TimedOut = !eventOccurred,
                    EventTypes = eventTypes
                };
            }
            else
            {
                throw ExceptionHelper.GetArgumentException(ExceptionResource.InvalidEventType);
            }
        }

        private void WaitForEventResult(CancellationToken sourceToken, CancellationToken parentToken, ref bool eventOccurred)
        {
            while (!(sourceToken.IsCancellationRequested || parentToken.IsCancellationRequested || eventOccurred))
            {
                Thread.Sleep(1);
            }
        }

        protected internal override void Write(int pinNumber, PinValue value)
        {
            if (!_pinNumberToSafeLineHandle.TryGetValue(pinNumber, out SafeLineHandle pinHandle))
            {
                throw ExceptionHelper.GetInvalidOperationException(ExceptionResource.PinNotOpenedError, pin: pinNumber);
            }

            Interop.libgpiod.gpiod_line_set_value(pinHandle, (value == PinValue.High) ? 1 : 0);
        }

        protected override void Dispose(bool disposing)
        {
            if (_pinNumberToEventHandler != null)
            {
                foreach (KeyValuePair<int, LibGpiodDriverEventHandler> kv in _pinNumberToEventHandler)
                {
                    int pin = kv.Key;
                    LibGpiodDriverEventHandler eventHandler = kv.Value;
                    eventHandler.Dispose();
                }

                _pinNumberToEventHandler = null;
            }

            if (_pinNumberToSafeLineHandle != null)
            {
                foreach (int pin in _pinNumberToSafeLineHandle.Keys)
                {
                    if (_pinNumberToSafeLineHandle.TryGetValue(pin, out SafeLineHandle pinHandle))
                    {
                        pinHandle?.Dispose();
                    }
                }

                _pinNumberToSafeLineHandle = null;
            }

            _chip?.Dispose();
            _chip = null;

            base.Dispose(disposing);
        }
    }
}<|MERGE_RESOLUTION|>--- conflicted
+++ resolved
@@ -19,7 +19,8 @@
 
         protected internal override int PinCount => Interop.libgpiod.gpiod_chip_num_lines(_chip);
 
-<<<<<<< HEAD
+        private static string s_consumerName = System.Diagnostics.Process.GetCurrentProcess().ProcessName;
+
         private enum RequestFlag : ulong {
             GPIOD_LINE_REQUEST_FLAG_OPEN_DRAIN = (1UL << 0),
             GPIOD_LINE_REQUEST_FLAG_OPEN_SOURCE = (1UL << 1),
@@ -28,9 +29,6 @@
             GPIOD_LINE_REQUEST_FLAG_BIAS_PULL_DOWN = (1UL << 4),
             GPIOD_LINE_REQUEST_FLAG_BIAS_PULL_UP = (1UL << 5)
         };
-=======
-        private static string s_consumerName = System.Diagnostics.Process.GetCurrentProcess().ProcessName;
->>>>>>> 8dfaf33b
 
         public LibGpiodDriver(int gpioChip = 0)
         {
@@ -204,35 +202,24 @@
             int requestResult = -1;
             if (_pinNumberToSafeLineHandle.TryGetValue(pinNumber, out SafeLineHandle pinHandle))
             {
-<<<<<<< HEAD
                 int flags;
-                string consumer = pinNumber.ToString();
 
                 switch (mode)
                 {
                     case PinMode.Input:
-                        requestResult = Interop.libgpiod.gpiod_line_request_input(pinHandle, consumer);
+                        requestResult = Interop.libgpiod.gpiod_line_request_input(pinHandle, s_consumerName);
                         break;
                     case PinMode.InputPullDown:
                         flags = (int) RequestFlag.GPIOD_LINE_REQUEST_FLAG_BIAS_PULL_DOWN;
-                        requestResult = Interop.libgpiod.gpiod_line_request_input_flags(pinHandle, consumer, flags);
+                        requestResult = Interop.libgpiod.gpiod_line_request_input_flags(pinHandle, s_consumerName, flags);
                         break;
                     case PinMode.InputPullUp:
                         flags = (int) RequestFlag.GPIOD_LINE_REQUEST_FLAG_BIAS_PULL_UP;
-                        requestResult = Interop.libgpiod.gpiod_line_request_input_flags(pinHandle, consumer, flags);
+                        requestResult = Interop.libgpiod.gpiod_line_request_input_flags(pinHandle, s_consumerName, flags);
                         break;
                     case PinMode.Output:
-                        requestResult = Interop.libgpiod.gpiod_line_request_output(pinHandle, consumer);
+                        requestResult = Interop.libgpiod.gpiod_line_request_output(pinHandle, s_consumerName);
                         break;
-=======
-                if (mode == PinMode.Input)
-                {
-                    requestResult = Interop.libgpiod.gpiod_line_request_input(pinHandle, s_consumerName);
-                }
-                else
-                {
-                    requestResult = Interop.libgpiod.gpiod_line_request_output(pinHandle, s_consumerName);
->>>>>>> 8dfaf33b
                 }
 
                 pinHandle.PinMode = mode;
