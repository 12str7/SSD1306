--- conflicted
+++ resolved
@@ -562,11 +562,7 @@
                     return (value & 0x20) != 0 ? PinValue.High : PinValue.Low;
             }
 
-<<<<<<< HEAD
-            throw new ArgumentOutOfRangeException(nameof(pin), "Valid pin numbers are 0-2 and 4");
-=======
             throw new ArgumentOutOfRangeException(nameof(pin), "Valid pin numbers are 0-4");
->>>>>>> 3ab2cad1
         }
 
         /// <summary>
