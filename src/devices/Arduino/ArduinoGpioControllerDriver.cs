--- conflicted
+++ resolved
@@ -103,11 +103,7 @@
                 return existingValue;
             }
 
-<<<<<<< HEAD
-            var mode = _device.GetPinMode(pinNumber);
-=======
             byte mode = _device.GetPinMode(pinNumber);
->>>>>>> 2604f076
 
             PinMode ret;
             if (mode == SupportedMode.DigitalOutput.Value)
@@ -161,9 +157,6 @@
 
         protected override void Write(int pinNumber, PinValue value)
         {
-<<<<<<< HEAD
-            _device.WriteDigitalPin(pinNumber, value);
-=======
             if (_outputPinValues.TryGetValue(pinNumber, out PinValue? existingValue) && existingValue != null)
             {
                 // If this output value is already present, don't send a message.
@@ -175,7 +168,6 @@
 
             _device.WriteDigitalPin(pinNumber, value);
             _outputPinValues.AddOrUpdate(pinNumber, x => value, (y, z) => value);
->>>>>>> 2604f076
         }
 
         protected override WaitForEventResult WaitForEvent(int pinNumber, PinEventTypes eventTypes, CancellationToken cancellationToken)
@@ -291,10 +283,7 @@
                     _callbackContainers.Clear();
                 }
 
-<<<<<<< HEAD
-=======
                 _outputPinValues.Clear();
->>>>>>> 2604f076
                 _device.DigitalPortValueUpdated -= FirmataOnDigitalPortValueUpdated;
             }
 
