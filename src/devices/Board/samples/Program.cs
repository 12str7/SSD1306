--- conflicted
+++ resolved
@@ -131,14 +131,10 @@
 
         private static void RaspberryPiTest()
         {
-<<<<<<< HEAD
-            using var raspi = Board.Create();
+            using var raspi = (RaspberryPiBoard)Board.Create();
             Console.WriteLine("Hardware detected: ");
             Console.WriteLine(raspi.QueryComponentInformation());
-=======
-            using var raspi = new RaspberryPiBoard();
             RaspiTestOverlays(raspi);
->>>>>>> 02437dfa
             PwmRaspiTest(raspi);
             SpiRaspiTestWithSoftwareCs(raspi);
             SpiRaspiTestWithHardwareCs(raspi);
